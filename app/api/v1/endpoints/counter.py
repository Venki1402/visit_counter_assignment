--- conflicted
+++ resolved
@@ -4,15 +4,6 @@
 
 router = APIRouter()
 counter_service = VisitCounterService()
-
-<<<<<<< HEAD
-=======
-# Dependency to get VisitCounterService instance
-
-
-def get_visit_counter_service():
-    return VisitCounterService()
->>>>>>> 49a3dce8
 
 
 @router.post("/visit/{page_id}")
